"""
Classes to load data files and bundles into the HCA Data Storage System (DSS).
The data files may be located in AWS and/or GCP buckets, which may require
authentication and may be requester pays buckets.

These classes support a means of "loading files by reference" even though the current
HCA DSS does not. For more information see:
"Commons HCA DSS Data Loading by Reference"
https://docs.google.com/document/d/1QSa7Ubw-muyD_u0X_dq9WeKyK_dCJXi4Ex7S_pil1uk/edit#heading=h.exnqjy2n2q78

Note: The TOPMed Google controlled access buckets are based on ACLs for user accounts
Before running this loader, configure use of Google user account, run: gcloud auth login
"""

import base64
import binascii
import json
import logging
import mimetypes
import os
import time
import uuid
from io import open
from tempfile import mkdtemp
from typing import Any, Dict
from urllib.parse import urlparse
from warnings import warn

import boto3
import botocore
import requests
from boto3.s3.transfer import TransferConfig
from cloud_blobstore import s3
from dcplib import s3_multipart
from dcplib.checksumming_io import ChecksummingBufferedReader
from google.cloud.storage import Client
from hca import HCAConfig
from hca.dss import DSSClient
from hca.util import SwaggerAPIException

from util import tz_utc_now, monkey_patch_hca_config

logger = logging.getLogger(__name__)

CREATOR_ID = 20

class CloudUrlAccessWarning(Warning):
    """Warning when a cloud URL could not be accessed for any reason"""

class CloudUrlAccessForbidden(CloudUrlAccessWarning):
    """Warning when a cloud URL could not be accessed due to authorization issues"""

class CloudUrlNotFound(CloudUrlAccessWarning):
    """Warning when a cloud URL was not found"""

class FileURLError(Exception):
    """Thrown when a file cannot be accessed by the given URl"""


class InconsistentFileSizeValues(Exception):
    """Thrown when the input file size does not match the actual file size of a file being loaded by reference"""


class MissingInputFileSize(Exception):
    """Thrown when the input file size is not available for a data file being loaded by reference"""


class UnexpectedResponseError(Exception):
    """Thrown when DSS gives an unexpected response"""


class DssUploader:
    def __init__(self, dss_endpoint: str, staging_bucket: str, google_project_id: str, dry_run: bool,
                 aws_meta_cred: str, gce_meta_cred: str) -> None:
        """
        Functions for uploading files to a given DSS.

        :param dss_endpoint: The URL to a Swagger DSS API.  e.g. "https://commons-dss.ucsc-cgp-dev.org/v1"
        :param staging_bucket: The name of the AWS S3 bucket to be used when staging files for uploading
        to the DSS. As an example, local files are uploaded to the staging bucket, then file metadata tags
        required by the DSS are assigned to it, then the file is loaded into the DSS (by copy).
        The bucket must be accessible by the DSS. .e.g. 'commons-dss-upload'
        :param google_project_id: A Google `Project ID` to be used when accessing GCP requester pays buckets.
                                  e.g. "platform-dev-178517"
                                  One way to find a `Project ID` is provided here:
                                  https://console.cloud.google.com/cloud-resource-manager
        :param dry_run: If True, log the actions that would be performed yet don't actually execute them.
                        Otherwise, actually perform the operations.
        :param aws_meta_cred: Optional credentials used to fetch metadata from a private bucket.
        :param gce_meta_cred: Optional credentials used to fetch metadata from a private bucket.
        """
        self.dss_endpoint = dss_endpoint
        self.staging_bucket = staging_bucket
        self.google_project_id = google_project_id
        self.dry_run = dry_run
        self.s3_client = boto3.client("s3")
        self.s3_blobstore = s3.S3BlobStore(self.s3_client)
        self.gs_client = Client()

        # optional clients for fetching protected metadata that the
        # main credentials may not have access to
        self.s3_metadata_client = self.mk_s3_metadata_client(aws_meta_cred)
        self.gs_metadata_client = self.mk_gs_metadata_client(gce_meta_cred)

        # Work around problems with DSSClient initialization when there is
        # existing HCA configuration. The following issue has been submitted:
        # Problems accessing an alternate DSS from user scripts or unit tests #170
        # https://github.com/HumanCellAtlas/dcp-cli/issues/170
        monkey_patch_hca_config()
        HCAConfig._user_config_home = '/tmp/'
        dss_config = HCAConfig(name='loader', save_on_exit=False, autosave=False)
        dss_config['DSSClient'].swagger_url = f'{self.dss_endpoint}/swagger.json'
        self.dss_client = DSSClient(config=dss_config)

    def mk_s3_metadata_client(self, aws_meta_cred):
        """Access AWS credentials from a file and supply a client for them."""
        if not aws_meta_cred:
            return None

        with open(aws_meta_cred, 'r') as f:
            access_key, secret_key = [i.strip() for i in f.read().split(',')]
        return boto3.client('s3', aws_access_key_id=access_key, aws_secret_access_key=secret_key)

    def mk_gs_metadata_client(self, gce_meta_cred):
        """Access Google credentials from a file and supply a client for them."""
        if not gce_meta_cred:
            return None

        with open(gce_meta_cred, 'r') as f:
            project, credentials = [i.strip() for i in f.read().split(',')]
        return Client(project=project, credentials=credentials)

    def upload_cloud_file_by_reference(self,
                                       filename: str,
                                       file_uuid: str,
                                       file_cloud_urls: set,
                                       size: int,
                                       guid: str,
                                       file_version: str=None) -> tuple:
        """
        Loads the given cloud file into the DSS by reference, rather than by copying it into the DSS.
        Because the HCA DSS per se does not support loading by reference, this is currently implemented
        using the approach described here:
        https://docs.google.com/document/d/1QSa7Ubw-muyD_u0X_dq9WeKyK_dCJXi4Ex7S_pil1uk/edit#heading=h.exnqjy2n2q78

        This is conceptually similar to creating a "symbolic link" to the cloud file rather than copying the
        source file into the DSS.
        The file's metadata is obtained, formatted as a dictionary, then this dictionary is uploaded as
        as a json file with content type `dss-type=fileref` into the DSS.

        A request has been made for the HCA data-store to support loading by reference as a feature of the
        data store, here: https://github.com/HumanCellAtlas/data-store/issues/912

        :param filename: The name of the file in the bucket.
        :param file_uuid: An RFC4122-compliant UUID to be used to identify the file
        :param file_cloud_urls: A set of 'gs://' and 's3://' bucket links.
                                e.g. {'gs://broad-public-datasets/g.bam', 's3://ucsc-topmed-datasets/a.bam'}
        :param size: size of the file in bytes, as provided by the input data to be loaded.
         An attempt will be made to access the `file_cloud_objects` to obtain the
         basic file metadata, and if successful, the size is verified to be consistent.
        :param guid: An optional additional/alternate data identifier/alias to associate with the file
        e.g. "dg.4503/887388d7-a974-4259-86af-f5305172363d"
        :param file_version: a RFC3339 compliant datetime string
        :return: file_uuid: str, file_version: str, filename: str, already_present: bool
        :raises MissingFileSize: If no input file size is available for file to be loaded by reference
        :raises InconsistentFileSizeValues: If file sizes are inconsistent for file to be loaded by reference
        """

        def _create_file_reference(file_cloud_urls: set, size: int, guid: str) -> dict:
            """
            Format a file's metadata into a dictionary for uploading as a json to support the approach
            described here:
            https://docs.google.com/document/d/1QSa7Ubw-muyD_u0X_dq9WeKyK_dCJXi4Ex7S_pil1uk/edit#heading=h.exnqjy2n2q78

            :param file_cloud_urls: A set of 'gs://' and 's3://' bucket links.
                                    e.g. {'gs://broad-public-datasets/g.bam', 's3://ucsc-topmed-datasets/a.bam'}
            :param guid: An optional additional/alternate data identifier/alias to associate with the file
            e.g. "dg.4503/887388d7-a974-4259-86af-f5305172363d"
            :param size: file size in bytes from input data
            :return: A dictionary of metadata values.
            """

            input_metadata = dict(size=size)
            s3_metadata: Dict[str, Any] = dict()
            gs_metadata: Dict[str, Any] = dict()
            for cloud_url in file_cloud_urls:
                url = urlparse(cloud_url)
                bucket = url.netloc
                key = url.path[1:]
                if not (bucket and key):
                    raise FileURLError(f'Invalid URL {cloud_url}')
                if url.scheme == "s3":
                    s3_metadata = _get_s3_file_metadata(bucket, key)
                elif url.scheme == "gs":
                    gs_metadata = _get_gs_file_metadata(bucket, key)
                else:
                    raise FileURLError("Unsupported cloud URL scheme: {cloud_url}")
            return _consolidate_metadata(file_cloud_urls, input_metadata, s3_metadata, gs_metadata, guid)

        def _get_s3_file_metadata(bucket: str, key: str) -> dict:
            """
            Format an S3 file's metadata into a dictionary for uploading as a json.

            :param bucket: Name of an S3 bucket
            :param key: S3 file to upload.  e.g. 'output.txt' or 'data/output.txt'
            :return: A dictionary of metadata values.
            """
            metadata = dict()
            client = self.s3_metadata_client if self.s3_metadata_client else self.s3_client
            try:
<<<<<<< HEAD
                response = client.head_object(Bucket=bucket, Key=key, RequestPayer="requester")
                metadata['content-type'] = response['ContentType']
                metadata['s3_etag'] = response['ETag']
                metadata['size'] = response['ContentLength']
            except Exception as e:
                raise FileURLError(f"Error accessing s3://{bucket}/{key}") from e
=======
                response = self.s3_client.head_object(Bucket=bucket, Key=key, RequestPayer="requester")
            except botocore.exceptions.ClientError as e:
                if e.response['Error']['Code'] == str(requests.codes.not_found):
                    warn(f'Could not find \"s3://{bucket}/{key}\" Error: {e}'
                         ' The S3 file metadata for this file reference will be missing.',
                         CloudUrlNotFound)
                else:
                    warn(f"Failed to access \"s3://{bucket}/{key}\" Error: {e}"
                         " The S3 file metadata for this file reference will be missing.",
                         CloudUrlAccessWarning)
            else:
                try:
                    metadata['size'] = response['ContentLength']
                    metadata['content-type'] = response['ContentType']
                    metadata['s3_etag'] = response['ETag']
                except KeyError as e:
                    # These standard metadata should always be present.
                    logging.error(f'Failed to access "s3://{bucket}/{key}" file metadata field. Error: {e}'
                                  ' The S3 file metadata for this file will be incomplete.')
>>>>>>> 4ae3c38d
            return metadata

        def _get_gs_file_metadata(bucket: str, key: str) -> dict:
            """
            Format a GS file's metadata into a dictionary for uploading as a JSON file.

            :param bucket: Name of a GS bucket.
            :param key: GS file to upload.  e.g. 'output.txt' or 'data/output.txt'
            :return: A dictionary of metadata values.
            """
<<<<<<< HEAD
            metadata = dict()
            client = self.gs_metadata_client if self.gs_metadata_client else self.gs_client
            try:
                gs_bucket = client.bucket(bucket, self.google_project_id)
                blob_obj = gs_bucket.get_blob(key)
=======
            gs_bucket = self.gs_client.bucket(bucket, self.google_project_id)
            blob_obj = gs_bucket.get_blob(key)
            if blob_obj is not None:
                metadata = dict()
                metadata['size'] = blob_obj.size
>>>>>>> 4ae3c38d
                metadata['content-type'] = blob_obj.content_type
                metadata['crc32c'] = binascii.hexlify(base64.b64decode(blob_obj.crc32c)).decode("utf-8").lower()
                return metadata
            else:
                warn(f'Could not find "gs://{bucket}/{key}"'
                     ' The GS file metadata for this file reference will be missing.',
                     CloudUrlNotFound)
                return dict()

        def _consolidate_metadata(file_cloud_urls: set,
                                  input_metadata: Dict[str, Any],
                                  s3_metadata: Dict[str, Any],
                                  gs_metadata: Dict[str, Any],
                                  guid: str) -> dict:
            """
            Consolidates cloud file metadata to create the JSON used to load by reference
            into the DSS.

            :param input_metadata:
            :param file_cloud_urls: A set of 'gs://' and 's3://' bucket URLs.
                                    e.g. {'gs://broad-public-datasets/g.bam', 's3://ucsc-topmed-datasets/a.bam'}
            :param s3_metadata: Dictionary of meta data produced by _get_s3_file_metadata().
            :param gs_metadata: Dictionary of meta data produced by _get_gs_file_metadata().
            :param guid: An optional additional/alternate data identifier/alias to associate with the file
            e.g. "dg.4503/887388d7-a974-4259-86af-f5305172363d"
            :return: A dictionary of cloud file metadata values
            """

            def _check_file_size_consistency(input_metadata, s3_metadata, gs_metadata):
                input_size = input_metadata.get('size', None)
                if input_size is not None:
                    input_size = int(input_size)
                else:
                    raise MissingInputFileSize('No input file size is available for file being loaded by reference.')
                s3_size = s3_metadata.get('size', None)
                gs_size = gs_metadata.get('size', None)
                if s3_size and input_size != s3_size:
                    raise InconsistentFileSizeValues(
                        f'Input file size does not match actual S3 file size: '
                        f'input size: {input_size}, S3 actual size: {s3_size}')
                if gs_size and input_size != gs_size:
                    raise InconsistentFileSizeValues(
                        f'Input file size does not match actual GS actual file size: '
                        f'input size: {input_size}, GS actual size: {gs_size}')
                return input_size

            consolidated_metadata: Dict[str, Any] = dict()
            consolidated_metadata.update(input_metadata)
            consolidated_metadata.update(s3_metadata)
            consolidated_metadata.update(gs_metadata)
            consolidated_metadata['size'] = _check_file_size_consistency(input_metadata, s3_metadata, gs_metadata)
            consolidated_metadata['url'] = list(file_cloud_urls)
            consolidated_metadata['aliases'] = [str(guid)]
            return consolidated_metadata

        if self.dry_run:
            logger.info(f'DRY RUN: upload_cloud_file_by_reference: '
                        f'{filename} {file_uuid} {str(file_cloud_urls)} {size} {guid}')

        file_reference = _create_file_reference(file_cloud_urls, size, guid)
        return self.upload_dict_as_file(file_reference,
                                        filename,
                                        file_uuid,
                                        file_version=file_version,
                                        content_type="application/json; dss-type=fileref")

    def upload_dict_as_file(self, value: dict,
                            filename: str,
                            file_uuid: str,
                            file_version: str=None,  # RFC3339
                            content_type=None):
        """
        Create a JSON file in the DSS containing the given dict.

        :param value: A dictionary representing the JSON content of the file to be created.
        :param filename: The basename of the file in the bucket.
        :param file_uuid: An RFC4122-compliant UUID to be used to identify the file
        :param content_type: Content description e.g. "application/json; dss-type=fileref".
        :param file_version: a RFC3339 compliant datetime string
        :return: file_uuid: str, file_version: str, filename: str, already_present: bool
        """
        tempdir = mkdtemp()
        file_path = "/".join([tempdir, filename])
        with open(file_path, "w") as fh:
            fh.write(json.dumps(value, indent=4))
        result = self.upload_local_file(file_path,
                                        file_uuid,
                                        file_version=file_version,
                                        content_type=content_type)
        os.remove(file_path)
        os.rmdir(tempdir)
        return result

    def upload_local_file(self, path: str,
                          file_uuid: str,
                          file_version: str=None,
                          content_type=None):
        """
        Upload a file from the local file system to the DSS.

        :param path: Path to a local file.
        :param file_uuid: An RFC4122-compliant UUID to be used to identify the file
        :param content_type: Content type identifier, for example: "application/json; dss-type=fileref".
        :param file_version: a RFC3339 compliant datetime string
        :return: file_uuid: str, file_version: str, filename: str, already_present: bool
        """
        file_uuid, key = self._upload_local_file_to_staging(path, file_uuid, content_type)
        return self._upload_tagged_cloud_file_to_dss_by_copy(self.staging_bucket,
                                                             key,
                                                             file_uuid,
                                                             file_version=file_version)

    def load_bundle(self, file_info_list: list, bundle_uuid: str):
        """
        Loads a bundle to the DSS that contains the specified files.

        :param file_info_list:
        :param bundle_uuid: An RFC4122-compliant UUID to be used to identify the bundle containing the file
        :return: A full qualified bundle id e.g. "{bundle_uuid}.{version}"
        """
        kwargs = dict(replica="aws",
                      creator_uid=CREATOR_ID,
                      files=file_info_list,
                      uuid=bundle_uuid,
                      version=tz_utc_now())

        if self.dry_run:
            logger.info("DRY RUN: DSS put bundle: " + str(kwargs))
            return f"{bundle_uuid}.{kwargs['version']}"

        response = self.dss_client.put_bundle(**kwargs)
        version = response['version']
        bundle_fqid = f"{bundle_uuid}.{version}"
        logger.info(f"Loaded bundle: {bundle_fqid}")
        return bundle_fqid

    @staticmethod
    def get_filename_from_key(key: str):
        assert not key.endswith('/'), 'Please specify a filename, not a directory ({} cannot end in "/").'.format(key)
        return key.split("/")[-1]

    def _upload_local_file_to_staging(self, path: str, file_uuid: str, content_type):
        """
        Upload a local file to the staging bucket, computing the DSS-required checksums
        in the process, then tag the file in the staging bucket with the checksums.
        This is in preparation from subsequently uploading the file from the staging
        bucket into the DSS.

        :param path: Path to a local file.
        :param file_uuid: An RFC4122-compliant UUID to be used to identify the file.
        :param content_type: Content description, for example: "application/json; dss-type=fileref".
        :return: file_uuid: str, key_name: str
        """

        def _encode_tags(tags):
            return [dict(Key=k, Value=v) for k, v in tags.items()]

        def _mime_type(filename):
            type_, encoding = mimetypes.guess_type(filename)
            if encoding:
                return encoding
            if type_:
                return type_
            return "application/octet-stream"

        file_size = os.path.getsize(path)
        multipart_chunksize = s3_multipart.get_s3_multipart_chunk_size(file_size)
        tx_cfg = TransferConfig(multipart_threshold=s3_multipart.MULTIPART_THRESHOLD,
                                multipart_chunksize=multipart_chunksize)
        s3 = boto3.resource("s3")

        destination_bucket = s3.Bucket(self.staging_bucket)
        with open(path, "rb") as file_handle, ChecksummingBufferedReader(file_handle, multipart_chunksize) as fh:
            key_name = "{}/{}".format(file_uuid, os.path.basename(fh.raw.name))
            destination_bucket.upload_fileobj(
                fh,
                key_name,
                Config=tx_cfg,
                ExtraArgs={
                    'ContentType': content_type if content_type is not None else _mime_type(fh.raw.name)
                }
            )
            sums = fh.get_checksums()
            metadata = {
                "hca-dss-s3_etag": sums["s3_etag"],
                "hca-dss-sha1": sums["sha1"],
                "hca-dss-sha256": sums["sha256"],
                "hca-dss-crc32c": sums["crc32c"],
            }

            s3.meta.client.put_object_tagging(Bucket=destination_bucket.name,
                                              Key=key_name,
                                              Tagging=dict(TagSet=_encode_tags(metadata))
                                              )
        return file_uuid, key_name

    def _upload_tagged_cloud_file_to_dss_by_copy(self, source_bucket: str,
                                                 source_key: str,
                                                 file_uuid: str,
                                                 file_version: str=None,
                                                 timeout_seconds=1200):
        """
        Uploads a tagged file contained in a cloud bucket to the DSS by copy.
        This is typically used to update a tagged file from a staging bucket into the DSS.

        :param source_bucket: Name of an S3 bucket.  e.g. 'commons-dss-upload'
        :param source_key: S3 file to upload.  e.g. 'output.txt' or 'data/output.txt'
        :param file_uuid: An RFC4122-compliant UUID to be used to identify the file.
        :param file_version: a RFC3339 compliant datetime string
        :param timeout_seconds:  Amount of time to continue attempting an async copy.
        :return: file_uuid: str, file_version: str, filename: str, file_present: bool
        """
        source_url = f"s3://{source_bucket}/{source_key}"
        filename = self.get_filename_from_key(source_key)

        request_parameters = dict(uuid=file_uuid, version=file_version, creator_uid=CREATOR_ID,
                                  source_url=source_url)
        if self.dry_run:
            logger.info("DRY RUN: put file: " + str(request_parameters))
            return file_uuid, file_version, filename, False

        copy_start_time = time.time()
        response = self.dss_client.put_file._request(request_parameters)

        # the version we get back here is formatted in the way DSS likes
        # and we need this format update when doing load bundle
        file_version = response.json().get('version', "blank")

        # from dss swagger docs:
        # 200 Returned when the file is already present and is identical to the file being uploaded.
        already_present = response.status_code == requests.codes.ok
        if response.status_code == requests.codes.ok:
            logger.info("File %s: Already exists -> %s (%d seconds)",
                        source_url, file_version, (time.time() - copy_start_time))
        elif response.status_code == requests.codes.created:
            logger.info("File %s: Sync copy -> %s (%d seconds)",
                        source_url, file_version, (time.time() - copy_start_time))
        elif response.status_code == requests.codes.accepted:
            logger.info("File %s: Starting async copy -> %s", source_url, file_version)

            timeout = time.time() + timeout_seconds
            wait = 1.0
            # TODO: busy wait could hopefully be replaced with asyncio
            while time.time() < timeout:
                try:
                    self.dss_client.head_file(uuid=file_uuid, replica="aws", version=file_version)
                    logger.info("File %s: Finished async copy -> %s (approximately %d seconds)",
                                source_url, file_version, (time.time() - copy_start_time))
                    break
                except SwaggerAPIException as e:
                    if e.code != requests.codes.not_found:
                        msg = "File {}: Unexpected server response during registration"
                        raise RuntimeError(msg.format(source_url))
                    time.sleep(wait)
                    wait = min(10.0, wait * self.dss_client.UPLOAD_BACKOFF_FACTOR)
            else:
                # timed out. :(
                raise RuntimeError("File {}: registration FAILED".format(source_url))
            logger.debug("Successfully uploaded file")
        else:
            raise UnexpectedResponseError(f'Received unexpected response code {response.status_code}')

        return file_uuid, file_version, filename, already_present


class MetadataFileUploader:
    def __init__(self, dss_uploader: DssUploader) -> None:
        self.dss_uploader = dss_uploader

    def load_cloud_file(self, bucket: str, key: str, filename: str, schema_url: str) -> tuple:
        metadata_string = self.dss_uploader.s3_blobstore.get(bucket, key).decode("utf-8")
        metadata = json.loads(metadata_string)
        return self.load_dict(metadata, filename, schema_url)

    def load_local_file(self, local_filename: str, filename: str, schema_url: str) -> tuple:
        with open(local_filename, "r") as fh:
            metadata = json.load(fh)
        return self.load_dict(metadata, filename, schema_url)

    def load_dict(self, metadata: dict, filename: str, schema_url: str, file_version=None) -> tuple:
        metadata['describedBy'] = schema_url
        # metadata files don't have file_uuids which is why we have to make it up on the spot
        return self.dss_uploader.upload_dict_as_file(metadata, filename, str(uuid.uuid4()), file_version=file_version)<|MERGE_RESOLUTION|>--- conflicted
+++ resolved
@@ -208,15 +208,10 @@
             metadata = dict()
             client = self.s3_metadata_client if self.s3_metadata_client else self.s3_client
             try:
-<<<<<<< HEAD
                 response = client.head_object(Bucket=bucket, Key=key, RequestPayer="requester")
                 metadata['content-type'] = response['ContentType']
                 metadata['s3_etag'] = response['ETag']
                 metadata['size'] = response['ContentLength']
-            except Exception as e:
-                raise FileURLError(f"Error accessing s3://{bucket}/{key}") from e
-=======
-                response = self.s3_client.head_object(Bucket=bucket, Key=key, RequestPayer="requester")
             except botocore.exceptions.ClientError as e:
                 if e.response['Error']['Code'] == str(requests.codes.not_found):
                     warn(f'Could not find \"s3://{bucket}/{key}\" Error: {e}'
@@ -235,7 +230,6 @@
                     # These standard metadata should always be present.
                     logging.error(f'Failed to access "s3://{bucket}/{key}" file metadata field. Error: {e}'
                                   ' The S3 file metadata for this file will be incomplete.')
->>>>>>> 4ae3c38d
             return metadata
 
         def _get_gs_file_metadata(bucket: str, key: str) -> dict:
@@ -246,19 +240,13 @@
             :param key: GS file to upload.  e.g. 'output.txt' or 'data/output.txt'
             :return: A dictionary of metadata values.
             """
-<<<<<<< HEAD
             metadata = dict()
             client = self.gs_metadata_client if self.gs_metadata_client else self.gs_client
-            try:
-                gs_bucket = client.bucket(bucket, self.google_project_id)
-                blob_obj = gs_bucket.get_blob(key)
-=======
-            gs_bucket = self.gs_client.bucket(bucket, self.google_project_id)
+            gs_bucket = client.bucket(bucket, self.google_project_id)
             blob_obj = gs_bucket.get_blob(key)
             if blob_obj is not None:
                 metadata = dict()
                 metadata['size'] = blob_obj.size
->>>>>>> 4ae3c38d
                 metadata['content-type'] = blob_obj.content_type
                 metadata['crc32c'] = binascii.hexlify(base64.b64decode(blob_obj.crc32c)).decode("utf-8").lower()
                 return metadata
